package raft

import (
	"bufio"
	"errors"
	"fmt"
	"io"
	"os"
	"sync"

	"github.com/goraft/raft/protobuf"
)

//------------------------------------------------------------------------------
//
// Typedefs
//
//------------------------------------------------------------------------------

// A log is a collection of log entries that are persisted to durable storage.
type Log struct {
	ApplyFunc   func(Command) (interface{}, error)
	file        *os.File
	path        string
	entries     []*LogEntry
	commitIndex uint64
	mutex       sync.RWMutex
	startIndex  uint64 // the index before the first entry in the Log entries
	startTerm   uint64
	pLogEntry   *protobuf.LogEntry
}

// The results of the applying a log entry.
type logResult struct {
	returnValue interface{}
	err         error
}

//------------------------------------------------------------------------------
//
// Constructor
//
//------------------------------------------------------------------------------

// Creates a new log.
func newLog() *Log {
	return &Log{
		entries:   make([]*LogEntry, 0),
		pLogEntry: &protobuf.LogEntry{},
	}
}

//------------------------------------------------------------------------------
//
// Accessors
//
//------------------------------------------------------------------------------

//--------------------------------------
// Log Indices
//--------------------------------------

// The last committed index in the log.
func (l *Log) CommitIndex() uint64 {
	l.mutex.RLock()
	defer l.mutex.RUnlock()
	return l.commitIndex
}

// The current index in the log.
func (l *Log) currentIndex() uint64 {
	l.mutex.RLock()
	defer l.mutex.RUnlock()
	return l.internalCurrentIndex()
}

// The current index in the log without locking
func (l *Log) internalCurrentIndex() uint64 {
	if len(l.entries) == 0 {
		return l.startIndex
	}
	return l.entries[len(l.entries)-1].Index()
}

// The next index in the log.
func (l *Log) nextIndex() uint64 {
	return l.currentIndex() + 1
}

// Determines if the log contains zero entries.
func (l *Log) isEmpty() bool {
	l.mutex.RLock()
	defer l.mutex.RUnlock()
	return (len(l.entries) == 0) && (l.startIndex == 0)
}

// The name of the last command in the log.
func (l *Log) lastCommandName() string {
	l.mutex.RLock()
	defer l.mutex.RUnlock()
	if len(l.entries) > 0 {
		if entry := l.entries[len(l.entries)-1]; entry != nil {
			return entry.CommandName()
		}
	}
	return ""
}

//--------------------------------------
// Log Terms
//--------------------------------------

// The current term in the log.
func (l *Log) currentTerm() uint64 {
	l.mutex.RLock()
	defer l.mutex.RUnlock()

	if len(l.entries) == 0 {
		return l.startTerm
	}
	return l.entries[len(l.entries)-1].Term()
}

//------------------------------------------------------------------------------
//
// Methods
//
//------------------------------------------------------------------------------

//--------------------------------------
// State
//--------------------------------------

// Opens the log file and reads existing entries. The log can remain open and
// continue to append entries to the end of the log.
func (l *Log) open(path string) error {
	// Read all the entries from the log if one exists.
	var readBytes int64

	var err error
	debugln("log.open.open ", path)
	// open log file
	l.file, err = os.OpenFile(path, os.O_RDWR, 0600)
	l.path = path

	if err != nil {
		// if the log file does not exist before
		// we create the log file and set commitIndex to 0
		if os.IsNotExist(err) {
			l.file, err = os.OpenFile(path, os.O_WRONLY|os.O_CREATE, 0600)
			debugln("log.open.create ", path)

			return err
		}
		return err
	}
	debugln("log.open.exist ", path)

	// Read the file and decode entries.
	for {
		// Instantiate log entry and decode into it.
		entry, _ := newLogEntry(l, nil, 0, 0, nil)
		entry.Position, _ = l.file.Seek(0, os.SEEK_CUR)

		n, err := entry.decode(l.file)
		if err != nil {
			if err == io.EOF {
				debugln("open.log.append: finish ")
			} else {
				if err = os.Truncate(path, readBytes); err != nil {
					return fmt.Errorf("raft.Log: Unable to recover: %v", err)
				}
			}
			break
		}
		if entry.Index() > l.startIndex {
			// Append entry.
			l.entries = append(l.entries, entry)
			if entry.Index() <= l.commitIndex {
				command, err := newCommand(entry.CommandName(), entry.Command())
				if err != nil {
					continue
				}
				l.ApplyFunc(command)
			}
			debugln("open.log.append log index ", entry.Index())
		}

		readBytes += int64(n)
	}
	debugln("open.log.recovery number of log ", len(l.entries))
	return nil
}

// Closes the log file.
func (l *Log) close() {
	l.mutex.Lock()
	defer l.mutex.Unlock()

	if l.file != nil {
		l.file.Close()
		l.file = nil
	}
	l.entries = make([]*LogEntry, 0)
}

// sync to disk
func (l *Log) sync() error {
	return l.file.Sync()
}

//--------------------------------------
// Entries
//--------------------------------------

// Creates a log entry associated with this log.
func (l *Log) createEntry(term uint64, command Command, e *ev) (*LogEntry, error) {
	return newLogEntry(l, e, l.nextIndex(), term, command)
}

// Retrieves an entry from the log. If the entry has been eliminated because
// of a snapshot then nil is returned.
func (l *Log) getEntry(index uint64) *LogEntry {
	l.mutex.RLock()
	defer l.mutex.RUnlock()

	if index <= l.startIndex || index > (l.startIndex+uint64(len(l.entries))) {
		return nil
	}
	return l.entries[index-l.startIndex-1]
}

// Checks if the log contains a given index/term combination.
func (l *Log) containsEntry(index uint64, term uint64) bool {
	entry := l.getEntry(index)
	return (entry != nil && entry.Term() == term)
}

// Retrieves a list of entries after a given index as well as the term of the
// index provided. A nil list of entries is returned if the index no longer
// exists because a snapshot was made.
func (l *Log) getEntriesAfter(index uint64, maxLogEntriesPerRequest uint64) ([]*LogEntry, uint64) {
	l.mutex.Lock()
	defer l.mutex.Unlock()

	// Return nil if index is before the start of the log.
	if index < l.startIndex {
		traceln("log.entriesAfter.before: ", index, " ", l.startIndex)
		return nil, 0
	}

	// Return an error if the index doesn't exist.
	if index > (uint64(len(l.entries)) + l.startIndex) {
		panic(fmt.Sprintf("raft: Index is beyond end of log: %v %v", len(l.entries), index))
	}

	// If we're going from the beginning of the log then return the whole log.
	if index == l.startIndex {
		traceln("log.entriesAfter.beginning: ", index, " ", l.startIndex)
		return l.entries, l.startTerm
	}

	traceln("log.entriesAfter.partial: ", index, " ", l.entries[len(l.entries)-1].Index)

	entries := l.entries[index-l.startIndex:]
	length := len(entries)

	traceln("log.entriesAfter: startIndex:", l.startIndex, " length", len(l.entries))

	if uint64(length) < maxLogEntriesPerRequest {
		// Determine the term at the given entry and return a subslice.
		return entries, l.entries[index-1-l.startIndex].Term()
	} else {
		return entries[:maxLogEntriesPerRequest], l.entries[index-1-l.startIndex].Term()
	}
}

//--------------------------------------
// Commit
//--------------------------------------

// Retrieves the last index and term that has been committed to the log.
func (l *Log) commitInfo() (index uint64, term uint64) {
	l.mutex.RLock()
	defer l.mutex.RUnlock()
	// If we don't have any committed entries then just return zeros.
	if l.commitIndex == 0 {
		return 0, 0
	}

	// No new commit log after snapshot
	if l.commitIndex == l.startIndex {
		return l.startIndex, l.startTerm
	}

	// Return the last index & term from the last committed entry.
	debugln("commitInfo.get.[", l.commitIndex, "/", l.startIndex, "]")
	entry := l.entries[l.commitIndex-1-l.startIndex]
	return entry.Index(), entry.Term()
}

// Retrieves the last index and term that has been appended to the log.
func (l *Log) lastInfo() (index uint64, term uint64) {
	l.mutex.RLock()
	defer l.mutex.RUnlock()

	// If we don't have any entries then just return zeros.
	if len(l.entries) == 0 {
		return l.startIndex, l.startTerm
	}

	// Return the last index & term
	entry := l.entries[len(l.entries)-1]
	return entry.Index(), entry.Term()
}

// Updates the commit index
func (l *Log) updateCommitIndex(index uint64) {
	l.mutex.Lock()
	defer l.mutex.Unlock()
	if index > l.commitIndex {
		l.commitIndex = index
	}
	debugln("update.commit.index ", index)
}

// Updates the commit index and writes entries after that index to the stable storage.
func (l *Log) setCommitIndex(index uint64) error {
	l.mutex.Lock()
	defer l.mutex.Unlock()

	// this is not error any more after limited the number of sending entries
	// commit up to what we already have
	if index > l.startIndex+uint64(len(l.entries)) {
		debugln("raft.Log: Commit index", index, "set back to ", len(l.entries))
		index = l.startIndex + uint64(len(l.entries))
	}

	// Do not allow previous indices to be committed again.

	// This could happens, since the guarantee is that the new leader has up-to-dated
	// log entries rather than has most up-to-dated committed index

	// For example, Leader 1 send log 80 to follower 2 and follower 3
	// follower 2 and follow 3 all got the new entries and reply
	// leader 1 committed entry 80 and send reply to follower 2 and follower3
	// follower 2 receive the new committed index and update committed index to 80
	// leader 1 fail to send the committed index to follower 3
	// follower 3 promote to leader (server 1 and server 2 will vote, since leader 3
	// has up-to-dated the entries)
	// when new leader 3 send heartbeat with committed index = 0 to follower 2,
	// follower 2 should reply success and let leader 3 update the committed index to 80

	if index < l.commitIndex {
		return nil
	}

	// Find all entries whose index is between the previous index and the current index.
	for i := l.commitIndex + 1; i <= index; i++ {
		entryIndex := i - 1 - l.startIndex
		entry := l.entries[entryIndex]

		// Update commit index.
		l.commitIndex = entry.Index()

		// Decode the command.
		command, err := newCommand(entry.CommandName(), entry.Command())
		if err != nil {
			return err
		}

		// Apply the changes to the state machine and store the error code.
		returnValue, err := l.ApplyFunc(command)
<<<<<<< HEAD
		debugf("setCommitIndex.set.result index: %v entires index: %v", i, entryIndex)
=======
		debugf("setCommitIndex.set.result index: %v, entries index: %v", i, entryIndex)
>>>>>>> 639ffa39
		if entry.event != nil {
			entry.event.returnValue = returnValue
			entry.event.c <- err
		}
	}
	return nil
}

// Set the commitIndex at the head of the log file to the current
// commit Index. This should be called after obtained a log lock
func (l *Log) flushCommitIndex() {
	l.file.Seek(0, os.SEEK_SET)
	fmt.Fprintf(l.file, "%8x\n", l.commitIndex)
	l.file.Seek(0, os.SEEK_END)
}

//--------------------------------------
// Truncation
//--------------------------------------

// Truncates the log to the given index and term. This only works if the log
// at the index has not been committed.
func (l *Log) truncate(index uint64, term uint64) error {
	l.mutex.Lock()
	defer l.mutex.Unlock()
	debugln("log.truncate: ", index)

	// Do not allow committed entries to be truncated.
	if index < l.commitIndex {
		debugln("log.truncate.before")
		return fmt.Errorf("raft.Log: Index is already committed (%v): (IDX=%v, TERM=%v)", l.commitIndex, index, term)
	}

	// Do not truncate past end of entries.
	if index > l.startIndex+uint64(len(l.entries)) {
		debugln("log.truncate.after")
		return fmt.Errorf("raft.Log: Entry index does not exist (MAX=%v): (IDX=%v, TERM=%v)", len(l.entries), index, term)
	}

	// If we're truncating everything then just clear the entries.
	if index == l.startIndex {
		debugln("log.truncate.clear")
		l.file.Truncate(0)
		l.file.Seek(0, os.SEEK_SET)

		// notify clients if this node is the previous leader
		for _, entry := range l.entries {
			if entry.event != nil {
				entry.event.c <- errors.New("command failed to be committed due to node failure")
			}
		}

		l.entries = []*LogEntry{}
	} else {
		// Do not truncate if the entry at index does not have the matching term.
		entry := l.entries[index-l.startIndex-1]
		if len(l.entries) > 0 && entry.Term() != term {
			debugln("log.truncate.termMismatch")
			return fmt.Errorf("raft.Log: Entry at index does not have matching term (%v): (IDX=%v, TERM=%v)", entry.Term(), index, term)
		}

		// Otherwise truncate up to the desired entry.
		if index < l.startIndex+uint64(len(l.entries)) {
			debugln("log.truncate.finish")
			position := l.entries[index-l.startIndex].Position
			l.file.Truncate(position)
			l.file.Seek(position, os.SEEK_SET)

			// notify clients if this node is the previous leader
			for i := index - l.startIndex; i < uint64(len(l.entries)); i++ {
				entry := l.entries[i]
				if entry.event != nil {
					entry.event.c <- errors.New("command failed to be committed due to node failure")
				}
			}

			l.entries = l.entries[0 : index-l.startIndex]
		}
	}

	return nil
}

//--------------------------------------
// Append
//--------------------------------------

// Appends a series of entries to the log.
func (l *Log) appendEntries(entries []*protobuf.LogEntry) error {
	l.mutex.Lock()
	defer l.mutex.Unlock()

	startPosition, _ := l.file.Seek(0, os.SEEK_CUR)

	w := bufio.NewWriter(l.file)

	var size int64
	var err error
	// Append each entry but exit if we hit an error.
	for i := range entries {
		logEntry := &LogEntry{
			log:      l,
			Position: startPosition,
			pb:       entries[i],
		}

		if size, err = l.writeEntry(logEntry, w); err != nil {
			return err
		}

		startPosition += size
	}
	w.Flush()
	err = l.sync()

	if err != nil {
		panic(err)
	}

	return nil
}

// Writes a single log entry to the end of the log.
func (l *Log) appendEntry(entry *LogEntry) error {
	l.mutex.Lock()
	defer l.mutex.Unlock()

	if l.file == nil {
		return errors.New("raft.Log: Log is not open")
	}

	// Make sure the term and index are greater than the previous.
	if len(l.entries) > 0 {
		lastEntry := l.entries[len(l.entries)-1]
		if entry.Term() < lastEntry.Term() {
			return fmt.Errorf("raft.Log: Cannot append entry with earlier term (%x:%x <= %x:%x)", entry.Term(), entry.Index(), lastEntry.Term(), lastEntry.Index())
		} else if entry.Term() == lastEntry.Term() && entry.Index() <= lastEntry.Index() {
			return fmt.Errorf("raft.Log: Cannot append entry with earlier index in the same term (%x:%x <= %x:%x)", entry.Term(), entry.Index(), lastEntry.Term(), lastEntry.Index())
		}
	}

	position, _ := l.file.Seek(0, os.SEEK_CUR)

	entry.Position = position

	// Write to storage.
	if _, err := entry.encode(l.file); err != nil {
		return err
	}

	// Append to entries list if stored on disk.
	l.entries = append(l.entries, entry)

	return nil
}

// appendEntry with Buffered io
func (l *Log) writeEntry(entry *LogEntry, w io.Writer) (int64, error) {
	if l.file == nil {
		return -1, errors.New("raft.Log: Log is not open")
	}

	// Make sure the term and index are greater than the previous.
	if len(l.entries) > 0 {
		lastEntry := l.entries[len(l.entries)-1]
		if entry.Term() < lastEntry.Term() {
			return -1, fmt.Errorf("raft.Log: Cannot append entry with earlier term (%x:%x <= %x:%x)", entry.Term(), entry.Index(), lastEntry.Term(), lastEntry.Index())
		} else if entry.Term() == lastEntry.Term() && entry.Index() <= lastEntry.Index() {
			return -1, fmt.Errorf("raft.Log: Cannot append entry with earlier index in the same term (%x:%x <= %x:%x)", entry.Term(), entry.Index(), lastEntry.Term(), lastEntry.Index())
		}
	}

	// Write to storage.
	size, err := entry.encode(w)
	if err != nil {
		return -1, err
	}

	// Append to entries list if stored on disk.
	l.entries = append(l.entries, entry)

	return int64(size), nil
}

//--------------------------------------
// Log compaction
//--------------------------------------

// compact the log before index (including index)
func (l *Log) compact(index uint64, term uint64) error {
	var entries []*LogEntry

	l.mutex.Lock()
	defer l.mutex.Unlock()

	if index == 0 {
		return nil
	}
	// nothing to compaction
	// the index may be greater than the current index if
	// we just recovery from on snapshot
	if index >= l.internalCurrentIndex() {
		entries = make([]*LogEntry, 0)
	} else {
		// get all log entries after index
		entries = l.entries[index-l.startIndex:]
	}

	// create a new log file and add all the entries
	new_file_path := l.path + ".new"
	file, err := os.OpenFile(new_file_path, os.O_APPEND|os.O_CREATE|os.O_WRONLY, 0600)
	if err != nil {
		return err
	}
	for _, entry := range entries {
		position, _ := l.file.Seek(0, os.SEEK_CUR)
		entry.Position = position

		if _, err = entry.encode(file); err != nil {
			file.Close()
			os.Remove(new_file_path)
			return err
		}
	}
	file.Sync()

	old_file := l.file

	// rename the new log file
	err = os.Rename(new_file_path, l.path)
	if err != nil {
		file.Close()
		os.Remove(new_file_path)
		return err
	}
	l.file = file

	// close the old log file
	old_file.Close()

	// compaction the in memory log
	l.entries = entries
	l.startIndex = index
	l.startTerm = term
	return nil
}<|MERGE_RESOLUTION|>--- conflicted
+++ resolved
@@ -371,11 +371,8 @@
 
 		// Apply the changes to the state machine and store the error code.
 		returnValue, err := l.ApplyFunc(command)
-<<<<<<< HEAD
-		debugf("setCommitIndex.set.result index: %v entires index: %v", i, entryIndex)
-=======
+
 		debugf("setCommitIndex.set.result index: %v, entries index: %v", i, entryIndex)
->>>>>>> 639ffa39
 		if entry.event != nil {
 			entry.event.returnValue = returnValue
 			entry.event.c <- err
